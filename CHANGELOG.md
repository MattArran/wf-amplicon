--- conflicted
+++ resolved
@@ -4,18 +4,14 @@
 The format is based on [Keep a Changelog](https://keepachangelog.com/en/1.0.0/),
 and this project adheres to [Semantic Versioning](https://semver.org/spec/v2.0.0.html).
 
-<<<<<<< HEAD
 ## [v0.1.2]
 ### Added
 - Configuration for running demo data in AWS
 
-=======
->>>>>>> 4a2be531
 ## [v0.1.1]
 ### Fixed
 - Reference not being required by the schema.
 - Bug in documentation that prevented blog post from building.
 
 ## [v0.1.0]
-
-First release.+* First release.